--- conflicted
+++ resolved
@@ -6,15 +6,12 @@
   - DJANGO=1.11 DB=sqlite
   - DJANGO=2.0 DB=sqlite
   - DJANGO=2.1 DB=sqlite
-<<<<<<< HEAD
 matrix:
   exclude:
     - python: "3.4"
       env: DJANGO=2.1 DB=sqlite
     - python: "3.5"
       env: DJANGO=2.1 DB=sqlite
-=======
->>>>>>> 96c1e765
 install:
   - pip install -q Django==$DJANGO
   - pip install coveralls coverage django-discover-runner
